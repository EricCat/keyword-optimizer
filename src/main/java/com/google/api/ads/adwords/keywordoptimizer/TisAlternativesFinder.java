// Copyright 2016 Google Inc. All Rights Reserved.
//
// Licensed under the Apache License, Version 2.0 (the "License");
// you may not use this file except in compliance with the License.
// You may obtain a copy of the License at
//
// http://www.apache.org/licenses/LICENSE-2.0
//
// Unless required by applicable law or agreed to in writing, software
// distributed under the License is distributed on an "AS IS" BASIS,
// WITHOUT WARRANTIES OR CONDITIONS OF ANY KIND, either express or implied.
// See the License for the specific language governing permissions and
// limitations under the License.

package com.google.api.ads.adwords.keywordoptimizer;

import com.google.api.ads.adwords.axis.v201607.cm.ApiException;
import com.google.api.ads.adwords.axis.v201607.cm.Keyword;
import com.google.api.ads.adwords.axis.v201607.cm.KeywordMatchType;
import com.google.api.ads.adwords.axis.v201607.cm.Paging;
import com.google.api.ads.adwords.axis.v201607.o.Attribute;
import com.google.api.ads.adwords.axis.v201607.o.AttributeType;
import com.google.api.ads.adwords.axis.v201607.o.IdeaType;
import com.google.api.ads.adwords.axis.v201607.o.RelatedToQuerySearchParameter;
import com.google.api.ads.adwords.axis.v201607.o.RequestType;
import com.google.api.ads.adwords.axis.v201607.o.SearchParameter;
import com.google.api.ads.adwords.axis.v201607.o.StringAttribute;
import com.google.api.ads.adwords.axis.v201607.o.TargetingIdea;
import com.google.api.ads.adwords.axis.v201607.o.TargetingIdeaPage;
import com.google.api.ads.adwords.axis.v201607.o.TargetingIdeaSelector;
import com.google.api.ads.adwords.axis.v201607.o.TargetingIdeaService;
import com.google.api.ads.adwords.axis.v201607.o.TargetingIdeaServiceInterface;
import com.google.api.ads.common.lib.utils.Maps;
import com.google.common.collect.ImmutableMap;
import com.google.common.collect.ImmutableMap.Builder;
import java.rmi.RemoteException;
import java.util.ArrayList;
import java.util.List;
import java.util.Map;

/**
 * Uses the {@link TargetingIdeaService} to create new keyword alternatives. This works pretty much
 * the same way as the {@link TisSearchTermsSeedGenerator}, meaning it creates keywords based on a
 * given set of already existing ones.
 */
public class TisAlternativesFinder implements AlternativesFinder {
  // Page size for retrieving results. All pages are used anyways (not just the first one), so
  // using a reasonable value here.
  public static final int PAGE_SIZE = 100;
  
  private TargetingIdeaServiceInterface tis;
  private final Long clientCustomerId;

  /**
   * Creates a new {@link TisAlternativesFinder}.
   * 
   * @param context holding shared objects during the optimization process
   */
  public TisAlternativesFinder(OptimizationContext context) {
    tis = context.getAdwordsApiUtil().getService(TargetingIdeaServiceInterface.class);
    clientCustomerId = context.getAdwordsApiUtil().getClientCustomerId();
  }

  @Override
  public KeywordCollection derive(KeywordCollection keywords) throws KeywordOptimizerException {
<<<<<<< HEAD
    Collection<String> keywordTexts = getKeywordTexts(keywords);

    KeywordCollection alternatives = new KeywordCollection(keywords.getCampaignConfiguration());
    for (String keywordText : keywordTexts) {
=======
    Map<String, IdeaEstimate> keywordsAndEstimates = getKeywordsAndEstimates(keywords);

    KeywordCollection alternatives = new KeywordCollection(keywords.getCampaignConfiguration());
    for (String keywordText : keywordsAndEstimates.keySet()) {
>>>>>>> b10a178a
      for (KeywordMatchType matchType : keywords.getContainingMatchTypes()) {
        Keyword newKeyword = KeywordOptimizerUtil.createKeyword(keywordText, matchType);
        alternatives.add(
            new KeywordInfo(newKeyword, keywordsAndEstimates.get(keywordText), null, null));
      }
    }

    return alternatives;
  }

  /**
   * Creates the selector for the {@link TargetingIdeaService} based on a given set of
   * {@link KeywordCollection}.
   * 
   * @param keywords the {@link KeywordCollection} to create the selector
   * @return the selector for the {@link TargetingIdeaService}
   */
  protected TargetingIdeaSelector getSelector(KeywordCollection keywords) {
    TargetingIdeaSelector selector = new TargetingIdeaSelector();
    selector.setRequestType(RequestType.IDEAS);
    selector.setIdeaType(IdeaType.KEYWORD);
    selector.setRequestedAttributeTypes(KeywordOptimizerUtil.TIS_ATTRIBUTE_TYPES);

    List<SearchParameter> searchParameters = new ArrayList<SearchParameter>();

    // Get ideas related to query search parameter.
    RelatedToQuerySearchParameter relatedToQuerySearchParameter =
        new RelatedToQuerySearchParameter();
    relatedToQuerySearchParameter.setQueries(keywords.getContainingKeywordTexts().toArray(
        new String[] {}));
    searchParameters.add(relatedToQuerySearchParameter);

    // Now add all other criteria.
<<<<<<< HEAD
    searchParameters.addAll(KeywordOptimizerUtil.toSearchParameters(keywords.getCampaignConfiguration()
        .getAdditionalCriteria()));
=======
    searchParameters.addAll(
        KeywordOptimizerUtil.toSearchParameters(
            keywords.getCampaignConfiguration().getAdditionalCriteria()));
>>>>>>> b10a178a

    selector.setSearchParameters(searchParameters.toArray(new SearchParameter[] {}));

    return selector;
  }

  /**
   * Finds a collection of plain text keywords based on the given set of keywords.
   *
   * @param keywords the keywords to as a basis for finding new ones
   * @return a {@link Map} of plain text keywords and their {@link IdeaEstimate}s
   * @throws KeywordOptimizerException in case of an error retrieving keywords from TIS
   */
  protected ImmutableMap<String, IdeaEstimate> getKeywordsAndEstimates(KeywordCollection keywords)
      throws KeywordOptimizerException {
    final TargetingIdeaSelector selector = getSelector(keywords);
<<<<<<< HEAD
    Collection<String> keywordTexts = new ArrayList<String>();
=======
    Builder<String, IdeaEstimate> keywordsAndEstimatesBuilder = ImmutableMap.builder();
>>>>>>> b10a178a

    int offset = 0;

    try {
      TargetingIdeaPage page = null;
      final AwapiRateLimiter rateLimiter =
          AwapiRateLimiter.getInstance(AwapiRateLimiter.RateLimitBucket.OTHERS);

      do {
        selector.setPaging(new Paging(offset, PAGE_SIZE));
        page = rateLimiter.run(new AwapiCall<TargetingIdeaPage>() {
          @Override
          public TargetingIdeaPage invoke() throws ApiException, RemoteException {
            return tis.get(selector);
          }
        }, clientCustomerId);

<<<<<<< HEAD
        page = AwapiRateLimiter.getInstance().run(new AwapiCall<TargetingIdeaPage>() {
          @Override
          public TargetingIdeaPage invoke() throws ApiException, RemoteException {
            return tis.get(selector);
          }
        }, clientCustomerId);

=======
>>>>>>> b10a178a
        if (page.getEntries() != null) {
          for (TargetingIdea targetingIdea : page.getEntries()) {
            Map<AttributeType, Attribute> attributeData = Maps.toMap(targetingIdea.getData());

            StringAttribute keywordAttribute =
                (StringAttribute) attributeData.get(AttributeType.KEYWORD_TEXT);
            IdeaEstimate estimate = KeywordOptimizerUtil.toSearchEstimate(attributeData);
            
            keywordsAndEstimatesBuilder.put(keywordAttribute.getValue(), estimate);
          }
        }
        offset += PAGE_SIZE;
      } while (offset < page.getTotalNumEntries());

    } catch (ApiException e) {
      throw new KeywordOptimizerException("Problem while querying the targeting idea service", e);
    } catch (RemoteException e) {
      throw new KeywordOptimizerException("Problem while connecting to the AdWords API", e);
    }

    return keywordsAndEstimatesBuilder.build();
  }
}<|MERGE_RESOLUTION|>--- conflicted
+++ resolved
@@ -63,17 +63,10 @@
 
   @Override
   public KeywordCollection derive(KeywordCollection keywords) throws KeywordOptimizerException {
-<<<<<<< HEAD
-    Collection<String> keywordTexts = getKeywordTexts(keywords);
-
-    KeywordCollection alternatives = new KeywordCollection(keywords.getCampaignConfiguration());
-    for (String keywordText : keywordTexts) {
-=======
     Map<String, IdeaEstimate> keywordsAndEstimates = getKeywordsAndEstimates(keywords);
 
     KeywordCollection alternatives = new KeywordCollection(keywords.getCampaignConfiguration());
     for (String keywordText : keywordsAndEstimates.keySet()) {
->>>>>>> b10a178a
       for (KeywordMatchType matchType : keywords.getContainingMatchTypes()) {
         Keyword newKeyword = KeywordOptimizerUtil.createKeyword(keywordText, matchType);
         alternatives.add(
@@ -107,14 +100,9 @@
     searchParameters.add(relatedToQuerySearchParameter);
 
     // Now add all other criteria.
-<<<<<<< HEAD
-    searchParameters.addAll(KeywordOptimizerUtil.toSearchParameters(keywords.getCampaignConfiguration()
-        .getAdditionalCriteria()));
-=======
     searchParameters.addAll(
         KeywordOptimizerUtil.toSearchParameters(
             keywords.getCampaignConfiguration().getAdditionalCriteria()));
->>>>>>> b10a178a
 
     selector.setSearchParameters(searchParameters.toArray(new SearchParameter[] {}));
 
@@ -131,11 +119,7 @@
   protected ImmutableMap<String, IdeaEstimate> getKeywordsAndEstimates(KeywordCollection keywords)
       throws KeywordOptimizerException {
     final TargetingIdeaSelector selector = getSelector(keywords);
-<<<<<<< HEAD
-    Collection<String> keywordTexts = new ArrayList<String>();
-=======
     Builder<String, IdeaEstimate> keywordsAndEstimatesBuilder = ImmutableMap.builder();
->>>>>>> b10a178a
 
     int offset = 0;
 
@@ -153,16 +137,6 @@
           }
         }, clientCustomerId);
 
-<<<<<<< HEAD
-        page = AwapiRateLimiter.getInstance().run(new AwapiCall<TargetingIdeaPage>() {
-          @Override
-          public TargetingIdeaPage invoke() throws ApiException, RemoteException {
-            return tis.get(selector);
-          }
-        }, clientCustomerId);
-
-=======
->>>>>>> b10a178a
         if (page.getEntries() != null) {
           for (TargetingIdea targetingIdea : page.getEntries()) {
             Map<AttributeType, Attribute> attributeData = Maps.toMap(targetingIdea.getData());
