// Copyright 2016 Google Inc. All Rights Reserved.
//
// Licensed under the Apache License, Version 2.0 (the "License");
// you may not use this file except in compliance with the License.
// You may obtain a copy of the License at
//
// http://www.apache.org/licenses/LICENSE-2.0
//
// Unless required by applicable law or agreed to in writing, software
// distributed under the License is distributed on an "AS IS" BASIS,
// WITHOUT WARRANTIES OR CONDITIONS OF ANY KIND, either express or implied.
// See the License for the specific language governing permissions and
// limitations under the License.

package com.google.api.ads.adwords.keywordoptimizer;

import com.google.api.ads.adwords.axis.v201607.cm.Keyword;

import com.google.api.ads.adwords.axis.v201607.o.TargetingIdeaService;

import javax.annotation.Nullable;
import org.apache.commons.lang.SystemUtils;

/**
 * Represents quality information about a keyword, namely the {@link Keyword} itself, a
 * {@link TrafficEstimate} and a score.
 */
public class KeywordInfo {
  private final Keyword keyword;
  private final IdeaEstimate ideaEstimate;
  private final TrafficEstimate trafficEstimate;
  private final Double score;

  /**
   * Creates a new {@link KeywordInfo} object with the given attributes.
   *
   * @param keyword the keyword itself
<<<<<<< HEAD
   * @param estimate the estimated traffic statistics
=======
   * @param ideaEstimate statistics from the {@link TargetingIdeaService}
   * @param trafficEstimate the estimated traffic statistics
>>>>>>> b10a178a
   * @param score the quality score
   */
  public KeywordInfo(
      Keyword keyword,
      @Nullable IdeaEstimate ideaEstimate,
      @Nullable TrafficEstimate trafficEstimate,
      @Nullable Double score) {
    this.keyword = keyword;
    this.ideaEstimate = ideaEstimate;
    this.trafficEstimate = trafficEstimate;
    this.score = score;
  }

  /**
   * Returns the keyword.
   */
  public Keyword getKeyword() {
    return keyword;
  }

  /**
   * Returns the estimated traffic statistics.
   */
  public TrafficEstimate getTrafficEstimate() {
    return trafficEstimate;
  }
  
  /**
   * Returns the estimated search statistics.
   */
  public IdeaEstimate getIdeaEstimate() {
    return ideaEstimate;
  }

  /**
   * Returns the quality score.
   */
  public Double getScore() {
    return score;
  }

  /**
   * Returns whether a traffic estimate has been set.
   */
  public boolean hasEstimate() {
    return trafficEstimate != null;
  }
  
  /**
   * Returns whether a search estimate has been set.
   */
  public boolean hasSearchEstimate() {
    return ideaEstimate != null;
  }

  /**
   * Returns whether a quality score has been set.
   */
  public boolean hasScore() {
    return score != null;
  }

  @Override
  public String toString() {
    StringBuilder out = new StringBuilder();

    out.append(KeywordOptimizerUtil.toString(keyword));
    if (hasScore()) {
      out.append(": ").append(KeywordOptimizerUtil.format(score));
    }
    out.append(SystemUtils.LINE_SEPARATOR);
    if (hasEstimate()) {
      out.append(trafficEstimate);
    }

    return out.toString();
  }
}<|MERGE_RESOLUTION|>--- conflicted
+++ resolved
@@ -35,12 +35,8 @@
    * Creates a new {@link KeywordInfo} object with the given attributes.
    *
    * @param keyword the keyword itself
-<<<<<<< HEAD
-   * @param estimate the estimated traffic statistics
-=======
    * @param ideaEstimate statistics from the {@link TargetingIdeaService}
    * @param trafficEstimate the estimated traffic statistics
->>>>>>> b10a178a
    * @param score the quality score
    */
   public KeywordInfo(
